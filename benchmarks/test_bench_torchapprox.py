import pytest
import torch
import torchvision.models as models
from conftest import input_sizes

import torchapprox.layers as tal
from torchapprox.operators.htp_models import (
    htp_models_mul8s,
    htp_models_mul12s,
    htp_models_mul16s,
)
from torchapprox.utils.conversion import get_approx_modules, inplace_conversion


def set_bench_type(net, bench_type, lut):
    approx_modules = get_approx_modules(net)

    for _, m in approx_modules:
        if bench_type == "baseline":
            m.inference_mode = tal.InferenceMode.QUANTIZED
        elif bench_type == "lut":
            m.inference_mode = tal.InferenceMode.APPROXIMATE
            m.fast_model = None
            m.approx_op.lut = lut
<<<<<<< HEAD
        else:
            m.inference_mode = tal.InferenceMode.APPROXIMATE
            m.fast_model = bench_type
=======
        elif bench_type == "baseline":
            m.inference_mode = tal.InferenceMode.QUANTIZED
        else:
            m.inference_mode = tal.InferenceMode.APPROXIMATE
            m.fast_model = bench_type[1]


input_sizes = {
    "mnist": (128, 1, 28, 28),
    "cifar10": (128, 3, 32, 32),
    "imagenet": (16, 3, 224, 224),
}
>>>>>>> ba87f34c


@pytest.fixture()
def bench_torchapprox(bench_architecture):
    model = inplace_conversion(bench_architecture)
    model.to("cuda")
    return model


base_models = ["baseline", "lut"]
fast_models = (
    list(htp_models_mul8s.items())
    + list(htp_models_mul12s.items())
    + list(htp_models_mul16s.items())
)


@pytest.mark.skipif(
    not torch.cuda.is_available(),
    reason="CUDA not available, skipping networks benchmark",
)
@pytest.mark.parametrize(
<<<<<<< HEAD
    "bench_type", ["baseline", "mul8s_1KVL", "mul8s_1KR3", "mul8s_1L2D", "lut"]
=======
    "bench_type",
    base_models + fast_models,
    ids=base_models + [f[0] for f in fast_models],
>>>>>>> ba87f34c
)
def test_bench_torchapprox(benchmark, bench_torchapprox, bench_type, lut):
    net = bench_torchapprox
    set_bench_type(net, bench_type, lut)
    dummy_x = torch.rand(input_sizes["imagenet"], device=torch.device("cuda"))

    def benchmark_fn(x):
        y = net(x)
        torch.cuda.synchronize()

    torch.cuda.synchronize()
    with torch.no_grad():
        benchmark(benchmark_fn, dummy_x)<|MERGE_RESOLUTION|>--- conflicted
+++ resolved
@@ -22,11 +22,6 @@
             m.inference_mode = tal.InferenceMode.APPROXIMATE
             m.fast_model = None
             m.approx_op.lut = lut
-<<<<<<< HEAD
-        else:
-            m.inference_mode = tal.InferenceMode.APPROXIMATE
-            m.fast_model = bench_type
-=======
         elif bench_type == "baseline":
             m.inference_mode = tal.InferenceMode.QUANTIZED
         else:
@@ -39,7 +34,6 @@
     "cifar10": (128, 3, 32, 32),
     "imagenet": (16, 3, 224, 224),
 }
->>>>>>> ba87f34c
 
 
 @pytest.fixture()
@@ -62,13 +56,9 @@
     reason="CUDA not available, skipping networks benchmark",
 )
 @pytest.mark.parametrize(
-<<<<<<< HEAD
-    "bench_type", ["baseline", "mul8s_1KVL", "mul8s_1KR3", "mul8s_1L2D", "lut"]
-=======
     "bench_type",
     base_models + fast_models,
     ids=base_models + [f[0] for f in fast_models],
->>>>>>> ba87f34c
 )
 def test_bench_torchapprox(benchmark, bench_torchapprox, bench_type, lut):
     net = bench_torchapprox
