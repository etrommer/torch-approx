--- conflicted
+++ resolved
@@ -19,8 +19,6 @@
         tal.ApproxLayer()
 
 
-<<<<<<< HEAD
-=======
 def test_compile(device, lut):
     layer = torch.nn.Linear(42, 23)
     w = tal.ApproxWrapper(layer)
@@ -33,7 +31,6 @@
     w_comp(x)
 
 
->>>>>>> 4b709f47
 def test_conversion():
     class MiniNet(torch.nn.Module):
         def __init__(self):
@@ -158,23 +155,6 @@
 
 @pytest.mark.parametrize("layer_config", layer_configs)
 @pytest.mark.parametrize("weight_qconfig", weight_quant_configs)
-def test_compile(device, layer_config, weight_qconfig):
-    input_dims = layer_config[1]
-    layer, ref_layer = generate_models(layer_config, device, weight_qconfig)
-
-    x = torch.rand(input_dims, device=device)
-    xref = copy.deepcopy(x)
-
-    layer_comp = torch.compile(layer)
-    y = layer_comp(x)
-
-    yref = ref_layer(xref)
-
-    assert torch.allclose(y, yref, atol=1e-7)
-
-
-@pytest.mark.parametrize("layer_config", layer_configs)
-@pytest.mark.parametrize("weight_qconfig", weight_quant_configs)
 def test_layer_fwd(device, layer_config, weight_qconfig):
     input_dims = layer_config[1]
     layer, ref_layer = generate_models(layer_config, device, weight_qconfig)
