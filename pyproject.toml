[tool.poetry]
name = "torchapprox"
version = "0.2.0"
description = "GPU-accelerated Neural Network layers using Approximate Multiplication for PyTorch"
authors = ["Elias Trommer"]
license = "MIT"
readme = "README.md"

[tool.poetry.dependencies]
python = "^3.8"
torch = "2.0.0"

[tool.poetry.group.dev]
optional = true

[tool.poetry.group.dev.dependencies]
mypy = "^0.971"
pylint = "^2.15.0"
pytest = "^7.1.2"
pytest-benchmark = "^4.0.0"
pytest-cov = "^3.0.0"
pre-commit = "^3.3.3"
black = "^23.7.0"
ipykernel = "^6.25.1"
torchviz = "^0.0.2"
numpy = "^1.23.0"
torchvision = "0.15.1"


[tool.poetry.group.extras.dependencies]
<<<<<<< HEAD
mkdocs = "^1.5.3"
=======
mkdocs-material = "^9.4.6"
mkdocs = "^1.5.3"
mkdocstrings = {extras = ["python"], version = "^0.23.0"}
>>>>>>> 4b709f47

[tool.poe.tasks]
install-ltt = "python3 -m pip install light-the-torch"
run-ltt = "python3 -m light_the_torch install --upgrade torch torchaudio torchvision"
autoinstall-torch-cuda = ["install-ltt", "run-ltt"]

[tool.pytest.ini_options]
testpaths = ["test"]

[build-system]
requires = ["poetry-core>=1.0.0"]
build-backend = "poetry.core.masonry.api"

[tool.ruff]
line-length = 120
ignore-init-module-imports = true<|MERGE_RESOLUTION|>--- conflicted
+++ resolved
@@ -28,13 +28,9 @@
 
 
 [tool.poetry.group.extras.dependencies]
-<<<<<<< HEAD
-mkdocs = "^1.5.3"
-=======
 mkdocs-material = "^9.4.6"
 mkdocs = "^1.5.3"
 mkdocstrings = {extras = ["python"], version = "^0.23.0"}
->>>>>>> 4b709f47
 
 [tool.poe.tasks]
 install-ltt = "python3 -m pip install light-the-torch"
