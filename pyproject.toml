[tool.poetry]
name = "torchapprox"
<<<<<<< HEAD
version = "0.1.1"
=======
version = "0.2.0"
>>>>>>> 7c114e69
description = "GPU-accelerated Neural Network layers using Approximate Multiplication for PyTorch"
authors = ["Elias Trommer"]
license = "MIT"
readme = "README.md"

[tool.poetry.dependencies]
python = "^3.8"
torch = "2.0.0"

[tool.poetry.group.dev]
optional = true

[tool.poetry.group.dev.dependencies]
mypy = "^0.971"
pylint = "^2.15.0"
pytest = "^7.1.2"
pytest-benchmark = "^4.0.0"
pytest-cov = "^3.0.0"
pre-commit = "^3.3.3"
black = "^23.7.0"
ipykernel = "^6.25.1"
torchviz = "^0.0.2"
numpy = "^1.23.0"
torchvision = "0.15.1"


[tool.poetry.group.extras.dependencies]
mkdocs-material = "^9.4.6"
mkdocs = "^1.5.3"
mkdocstrings = {extras = ["python"], version = "^0.23.0"}

[tool.poe.tasks]
install-ltt = "python3 -m pip install light-the-torch"
run-ltt = "python3 -m light_the_torch install --upgrade torch torchaudio torchvision"
autoinstall-torch-cuda = ["install-ltt", "run-ltt"]

[tool.pytest.ini_options]
testpaths = ["test"]

[build-system]
requires = ["poetry-core>=1.0.0"]
build-backend = "poetry.core.masonry.api"

[tool.ruff]
line-length = 120
ignore-init-module-imports = true<|MERGE_RESOLUTION|>--- conflicted
+++ resolved
@@ -1,10 +1,6 @@
 [tool.poetry]
 name = "torchapprox"
-<<<<<<< HEAD
-version = "0.1.1"
-=======
 version = "0.2.0"
->>>>>>> 7c114e69
 description = "GPU-accelerated Neural Network layers using Approximate Multiplication for PyTorch"
 authors = ["Elias Trommer"]
 license = "MIT"
