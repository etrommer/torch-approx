[tool.poetry]
name = "torchapprox"
version = "0.1.0"
description = "GPU-accelerated Neural Network layers using Approximate Multiplication for PyTorch"
authors = ["Elias Trommer"]
license = "MIT"
readme = "README.md"

[tool.poetry.dependencies]
<<<<<<< HEAD
python = ">=3.8,<3.11"
torch = "1.12.1"
=======
python = "^3.8"
torch = "1.13.0"
>>>>>>> 9c86a781
torchvision = "*"
poethepoet = "*"

[tool.poetry.group.dev.dependencies]
mypy = "*"
pylint = "*"
pytest = "^7.1.2"
pytest-benchmark = "^4.0.0"
pre-commit = "^2.20.0"
pytest-cov = "^3.0.0"

<<<<<<< HEAD
[tool.poetry.group.benchmark.dependencies]
keras = "2.3.0"
tensorflow = "2.3.0"
protobuf = "<=3.20"
=======

[tool.poetry.group.extras.dependencies]
furo = "^2022.9.29"
myst-nb = "^0.17.1"
sphinx-autoapi = "^2.0.0"
sphinx-paramlinks = "^0.5.4"
>>>>>>> 9c86a781

[tool.poe.tasks]
install-ltt = "python3 -m pip install light-the-torch"
run-ltt = "python3 -m light_the_torch install --upgrade torch torchaudio torchvision"
autoinstall-torch-cuda = ["install-ltt", "run-ltt"]

[tool.pytest.ini_options]
testpaths = ["test"]

[tool.pylint.main]
max-line-length = 120
ignore = 'docs'

[tool.pylint.format]
good-names = 'i,j,k,x,y,w,a,b,c'

[tool.pylint.typecheck]
generated-members=['numpy.*', 'torch.*']

[tool.pylint.design]
max-returns = 10
max-args = 6

[tool.isort]
profile = "black"

[build-system]
requires = ["poetry-core>=1.0.0"]
build-backend = "poetry.core.masonry.api"<|MERGE_RESOLUTION|>--- conflicted
+++ resolved
@@ -7,37 +7,25 @@
 readme = "README.md"
 
 [tool.poetry.dependencies]
-<<<<<<< HEAD
-python = ">=3.8,<3.11"
-torch = "1.12.1"
-=======
 python = "^3.8"
 torch = "1.13.0"
->>>>>>> 9c86a781
 torchvision = "*"
 poethepoet = "*"
 
 [tool.poetry.group.dev.dependencies]
-mypy = "*"
-pylint = "*"
+mypy = "^0.971"
+pylint = "^2.15.0"
 pytest = "^7.1.2"
 pytest-benchmark = "^4.0.0"
 pre-commit = "^2.20.0"
 pytest-cov = "^3.0.0"
 
-<<<<<<< HEAD
-[tool.poetry.group.benchmark.dependencies]
-keras = "2.3.0"
-tensorflow = "2.3.0"
-protobuf = "<=3.20"
-=======
 
 [tool.poetry.group.extras.dependencies]
 furo = "^2022.9.29"
 myst-nb = "^0.17.1"
 sphinx-autoapi = "^2.0.0"
 sphinx-paramlinks = "^0.5.4"
->>>>>>> 9c86a781
 
 [tool.poe.tasks]
 install-ltt = "python3 -m pip install light-the-torch"
